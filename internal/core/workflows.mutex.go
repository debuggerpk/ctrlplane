--- conflicted
+++ resolved
@@ -98,18 +98,14 @@
 
 	unlockFunc := func() error {
 		logger.Info("Lock: sending release lock signal")
-<<<<<<< HEAD
-		return workflow.SignalExternalWorkflow(ctx, m.MutexWorkflowID, "", WorkflowSignalReleaseLock.String(), sender).Get(ctx, nil)
-=======
 
 		return workflow.SignalExternalWorkflow(
 			ctx,
 			m.MutexWorkflowID,
 			"",
 			WorkflowSignalReleaseLock.String(),
-			sendingWorkflowID,
+			sender,
 		).Get(ctx, nil)
->>>>>>> de25c0d9
 	}
 
 	return unlockFunc, nil
@@ -136,11 +132,7 @@
 		logger.Info("Waiting for acquire lock request")
 		requestLockCh.Receive(ctx, &lockedResource)
 
-<<<<<<< HEAD
-		logger.Info("Aquire lock request received from workflow ID: " + lockedResource)
-=======
-		logger.Info("Aquire lock request received", "requested by", requestLockWorkflowID)
->>>>>>> de25c0d9
+		logger.Info("Aquire lock request received", "requested by", lockedResource)
 
 		// send lock acquired ack to sender workflow
 		err := workflow.SignalExternalWorkflow(ctx, lockedResource, "", WorkflowSignalLockAcquired.String(), nil).Get(ctx, nil)
@@ -171,11 +163,7 @@
 				break
 			}
 
-<<<<<<< HEAD
-			logger.Info("MutexWorkflow: release signal received from a workflow that is not holding the lock. sending workflow ID:", UnlockingResource)
-=======
-			logger.Info("MutexWorkflow: release signal received. sending workflow ID:", releaseLockWorkflowID)
->>>>>>> de25c0d9
+			logger.Info("MutexWorkflow: release signal received. sending workflow ID:", UnlockingResource, "locked workflow", lockedResource)
 		}
 	}
 }