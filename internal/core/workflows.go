// Copyright © 2023, Breu, Inc. <info@breu.io>. All rights reserved.
//
// This software is made available by Breu, Inc., under the terms of the BREU COMMUNITY LICENSE AGREEMENT, Version 1.0,
// found at https://www.breu.io/license/community. BY INSTALLING, DOWNLOADING, ACCESSING, USING OR DISTRIBUTING ANY OF
// THE SOFTWARE, YOU AGREE TO THE TERMS OF THE LICENSE AGREEMENT.
//
// The above copyright notice and the subsequent license agreement shall be included in all copies or substantial
// portions of the software.
//
// Breu, Inc. HEREBY DISCLAIMS ANY AND ALL WARRANTIES AND CONDITIONS, EXPRESS, IMPLIED, STATUTORY, OR OTHERWISE, AND
// SPECIFICALLY DISCLAIMS ANY WARRANTY OF MERCHANTABILITY OR FITNESS FOR A PARTICULAR PURPOSE, WITH RESPECT TO THE
// SOFTWARE.
//
// Breu, Inc. SHALL NOT BE LIABLE FOR ANY DAMAGES OF ANY KIND, INCLUDING BUT NOT LIMITED TO, LOST PROFITS OR ANY
// CONSEQUENTIAL, SPECIAL, INCIDENTAL, INDIRECT, OR DIRECT DAMAGES, HOWEVER CAUSED AND ON ANY THEORY OF LIABILITY,
// ARISING OUT OF THIS AGREEMENT. THE FOREGOING SHALL APPLY TO THE EXTENT PERMITTED BY APPLICABLE LAW.

package core

import (
	"fmt"
	"strconv"
	"time"

	"github.com/gocql/gocql"
	"go.temporal.io/sdk/workflow"

	"go.breu.io/ctrlplane/internal/shared"
)

const (
	unLockTimeOutStackMutex             time.Duration = time.Minute * 30 // TODO: adjust this
	OnPullRequestWorkflowPRSignalsLimit               = 1000             // TODO: adjust this
)

type (
	Workflows        struct{}
	GetAssetsPayload struct {
		StackID     string
		RepoID      gocql.UUID
		ChangeSetID gocql.UUID
	}
)

// ChangesetController controls the rollout lifecycle for one changeset.
func (w *Workflows) ChangesetController(id string) error {
	return nil
}

// DeProvisionInfra de-provisions the infrastructure created for stack deployment.
func (w *Workflows) DeProvisionInfra(ctx workflow.Context, stackID string, resourceData *ResourceData) error {
	return nil
}

// OnPullRequestWorkflow runs indefinitely and controls and synchronizes all actions on stack
// This workflow will start when createStack call is received. it will be the master workflow for all child stack workflows
// like for tasks like creating infrastructure, doing deployment, apperture controller etc.
//
// The workflow waits for the signals from github workflows for pull requests. It consumes events for PR created, updated, merged etc.
func (w *Workflows) StackController(ctx workflow.Context, stackID string) error {
	// deployment map is designed to be used in OnPullRequestWorkflow only
	deployments := make(DeploymentsData)
	logger := workflow.GetLogger(ctx)
	resourceID := "stack." + stackID // stack.<stack id>

	// create and initialize mutex, initializing mutex will start a mutex workflow
	logger.Info("Creating mutex workflow")

<<<<<<< HEAD
	mutex := NewMutex(resourceID, unLockTimeOutStackMutex)
=======
	mutex := NewMutex(currentWorkflowID, resourceID, unLockTimeOutStackMutex)

>>>>>>> de25c0d9
	err := mutex.Init(ctx)
	if err != nil {
		logger.Error("Error in creating mutex for stack", "stack ID", stackID, "Error", err)
	}

	// var prSignalsCounter int = 0

	triggerChannel := workflow.GetSignalChannel(ctx, shared.WorkflowSignalTriggerDeployment.String())
	assetsChannel := workflow.GetSignalChannel(ctx, WorkflowSignalAssetsRetrieved.String())
	infrachannel := workflow.GetSignalChannel(ctx, WorkflowSignalInfraProvisioned.String())
	deploymentchannel := workflow.GetSignalChannel(ctx, WorkflowSignalDeploymentCompleted.String())
	manualOverrideChannel := workflow.GetSignalChannel(ctx, WorkflowSignalManaulOverride.String())

	selector := workflow.NewSelector(ctx)
	selector.AddReceive(triggerChannel, onTriggerSignal(ctx, stackID, deployments))
	selector.AddReceive(assetsChannel, onAssetsRetreivedSignal(ctx, stackID, deployments))
	selector.AddReceive(infrachannel, onInfraProvisionedSignal(ctx, stackID, mutex, deployments))
	selector.AddReceive(deploymentchannel, onDeploymentCompletedSignal(ctx, stackID, deployments))
	selector.AddReceive(manualOverrideChannel, onManualOverrideSignal(ctx, stackID, deployments))

	for {
		// return continue as new if this workflow has processed signals upto a limit
		// if prSignalsCounter >= OnPullRequestWorkflowPRSignalsLimit {
		// 	return workflow.NewContinueAsNewError(ctx, w.OnPullRequestWorkflow, stackID)
		// }
		for {
			logger.Info("waiting for signals ....")
			selector.Select(ctx)
		}
	}
}

func onManualOverrideSignal(ctx workflow.Context, stackID string, deployments DeploymentsData) shared.ChannelHandler {
	logger := workflow.GetLogger(ctx)
	triggerID := int64(0)

	return func(channel workflow.ReceiveChannel, more bool) {
		channel.Receive(ctx, &triggerID)
		logger.Info("manual override for", "Trigger ID", triggerID)
	}
}

// onTriggerSignal is the channel handler for trigger channel
// It will execute GetAssets and update PR deployment state to "GettingAssets".
func onTriggerSignal(ctx workflow.Context, stackID string, deployments DeploymentsData) shared.ChannelHandler {
	logger := workflow.GetLogger(ctx)
	w := &Workflows{}

	return func(channel workflow.ReceiveChannel, more bool) {
		// Receive signal data
		payload := &shared.PullRequestSignal{}
		channel.Receive(ctx, payload)
		logger.Info("received deployment request", "Trigger ID", payload.TriggerID)

		// We want to filter workflows with changeset ID, so create changeset ID here and use it for creating workflow ID
		changesetID, _ := gocql.RandomUUID()

		// Set childworkflow options
		opts := shared.Temporal.Queues[shared.CoreQueue].
			GetChildWorkflowOptions("get_assets", "stack", stackID, "changeset", changesetID.String(),
				"trigger", strconv.FormatInt(payload.TriggerID, 10))

		getAssetsPayload := &GetAssetsPayload{
			StackID:     stackID,
			RepoID:      payload.RepoID,
			ChangeSetID: changesetID,
		}

		// execute GetAssets and wait until spawned
		var execution workflow.Execution

		cctx := workflow.WithChildOptions(ctx, opts)

		err := workflow.
<<<<<<< HEAD
			ExecuteChildWorkflow(ctx, w.GetAssets, getAssetsPayload).
=======
			ExecuteChildWorkflow(cctx, w.GetAssetsWorkflow, getAssetsPayload).
>>>>>>> de25c0d9
			GetChildWorkflowExecution().
			Get(cctx, &execution)
		if err != nil {
			logger.Error("TODO: Error in executing GetAssets", "Error", err)
		}

		// create and save deployment data against a changeset
		deploymentData := &DeploymentData{}
		deployments[changesetID] = deploymentData
		deploymentData.State = GettingAssets
		deploymentData.WorkflowIDs.GetAssets = execution.ID
	}
}

<<<<<<< HEAD
// GetAssets gets assests for stack including resources, workloads and blueprint.
func (w *Workflows) GetAssets(ctx workflow.Context, payload *GetAssetsPayload) error {
=======
// GetAssetsWorkflow gets assests for stack including resources, workloads and blueprint.
func (w *Workflows) GetAssetsWorkflow(ctx workflow.Context, payload *GetAssetsWorkflowPayload) error {
	var (
		future workflow.Future
		err    error = nil
	)
>>>>>>> de25c0d9

	logger := workflow.GetLogger(ctx)
	assets := new(Assets)
	workloads := SlicedResult[Workload]{}
	resources := SlicedResult[Resource]{}
	repos := SlicedResult[Repo]{}
	blueprint := new(Blueprint)

	selector := workflow.NewSelector(ctx)
	activityOpts := workflow.ActivityOptions{StartToCloseTimeout: 60 * time.Second}
	actx := workflow.WithActivityOptions(ctx, activityOpts)
	providerActivityOpts := workflow.
		ActivityOptions{StartToCloseTimeout: 60 * time.Second, TaskQueue: shared.Temporal.Queues[shared.ProvidersQueue].GetName()}
	pctx := workflow.WithActivityOptions(ctx, providerActivityOpts)

	// get resources for stack
	future = workflow.ExecuteActivity(actx, activities.GetResources, payload.StackID)
	selector.AddFuture(future, func(f workflow.Future) {
		if err = f.Get(ctx, &resources); err != nil {
			logger.Error("GetResources activity failed", "error", err)
			return
		}
	})

	// get workloads for stack
	future = workflow.ExecuteActivity(actx, activities.GetWorkloads, payload.StackID)
	selector.AddFuture(future, func(f workflow.Future) {
		if err = f.Get(ctx, &workloads); err != nil {
			logger.Error("GetWorkloads activity failed", "error", err)
			return
		}
	})

	// get repos for stack
	future = workflow.ExecuteActivity(actx, activities.GetRepos, payload.StackID)
	selector.AddFuture(future, func(f workflow.Future) {
		if err = f.Get(ctx, &repos); err != nil {
			logger.Error("GetRepos activity failed", "error", err)
			return
		}
	})

	// get blueprint for stack
	future = workflow.ExecuteActivity(actx, activities.GetBluePrint, payload.StackID)
	selector.AddFuture(future, func(f workflow.Future) {
		if err = f.Get(ctx, &blueprint); err != nil {
			logger.Error("GetBluePrint activity failed", "error", err)
			return
		}
	})

	// TODO: come up with a better logic for this
	for i := 0; i < 4; i++ {
		selector.Select(ctx)
		// return if activity failed. TODO: handle race conditions as the 'err' variable is shared among all activities
		if err != nil {
			logger.Error("Exiting due to activity failure")
			return err
		}
	}

	// get commits against the repos
	repoMarker := make([]ChangeSetRepoMarker, len(repos.Data))

	for i := 0; i < len(repos.Data); i++ {
		rep := &repos.Data[i]
		marker := &repoMarker[i]
<<<<<<< HEAD
		p := Core.Providers[rep.Provider] // get the specific provider
		var commitID string
		err := workflow.ExecuteActivity(providerAct, p.GetLatestCommitforRepo, rep.ProviderID, rep.DefaultBranch).Get(ctx, &commitID)
		if err != nil {
=======
		p := Core.ProvidersMap[rep.Provider] // get the specific provider
		commitID := ""

		if err := workflow.ExecuteActivity(pctx, p.GetLatestCommitforRepo, rep.ProviderID, rep.DefaultBranch).
			Get(ctx, &commitID); err != nil {
>>>>>>> de25c0d9
			logger.Error("Error in getting latest commit ID", "repo", rep.Name, "provider", rep.Provider)
			return fmt.Errorf("Error in getting latest commit ID repo:%s, provider:%s", rep.Name, rep.Provider.String())
		}

		marker.CommitID = commitID
		marker.HasChanged = rep.ID == payload.RepoID
		marker.Provider = rep.Provider.String()
		marker.RepoID = rep.ID.String()
		logger.Debug("Repo", "Name", rep.Name, "Repo marker", marker)
	}

	// save changeset
	stackID, _ := gocql.ParseUUID(payload.StackID)
	changeset := &ChangeSet{
		RepoMarkers: repoMarker,
		ID:          payload.ChangeSetID,
		StackID:     stackID,
	}

	err = workflow.ExecuteActivity(actx, activities.CreateChangeset, changeset, payload.ChangeSetID).Get(ctx, nil)
	if err != nil {
		logger.Error("Error in creating changeset")
	}

	// create assets
	assets.Create()
	assets.ChangesetID = payload.ChangeSetID
	assets.Blueprint = *blueprint
	assets.Repos = append(assets.Repos, repos.Data...)
	assets.Resources = append(assets.Resources, resources.Data...)
	assets.Workloads = append(assets.Workloads, workloads.Data...)
	logger.Debug("Assets retreived", "Assets", assets)

	// signal parent workflow
<<<<<<< HEAD
	PRWorkflow := workflow.GetInfo(ctx).ParentWorkflowExecution.ID
	workflow.
		SignalExternalWorkflow(ctx, PRWorkflow, "", WorkflowSignalAssetsRetrieved.String(), assets).
=======
	PRWorkflowID := workflow.GetInfo(ctx).ParentWorkflowExecution.ID
	_ = workflow.
		SignalExternalWorkflow(ctx, PRWorkflowID, "", WorkflowSignalAssetsRetrieved.String(), assets).
>>>>>>> de25c0d9
		Get(ctx, nil)

	return nil
}

// onAssetsRetreivedSignal will receive assets sent by GetAssets, update deployment state and execute ProvisionInfra.
func onAssetsRetreivedSignal(ctx workflow.Context, stackID string, deployments DeploymentsData) shared.ChannelHandler {
	logger := workflow.GetLogger(ctx)
	w := &Workflows{}

	return func(channel workflow.ReceiveChannel, more bool) {
		assets := &Assets{}
		channel.Receive(ctx, assets)
		logger.Info("received Assets", "changeset", assets.ChangesetID)

		// update deployment state
		deploymentData := deployments[assets.ChangesetID]
		deploymentData.State = GotAssets

		// execute provision infra workflow
		logger.Info("Executing provision Infra workflow")

		var execution workflow.Execution

		opts := shared.Temporal.Queues[shared.CoreQueue].
			GetChildWorkflowOptions("provisionInfra", "stack", stackID, "changeset", assets.ChangesetID.String())

		cctx := workflow.WithChildOptions(ctx, opts)

		err := workflow.
<<<<<<< HEAD
			ExecuteChildWorkflow(ctx, w.ProvisionInfra, assets).
			GetChildWorkflowExecution().Get(ctx, &execution)
=======
			ExecuteChildWorkflow(cctx, w.ProvisionInfraWorkflow, assets).
			GetChildWorkflowExecution().Get(cctx, &execution)
>>>>>>> de25c0d9

		if err != nil {
			logger.Error("TODO: Error in executing ProvisionInfra", "Error", err)
		}

		logger.Info("Executed provision Infra workflow")

		deploymentData.State = ProvisioningInfra
		deploymentData.WorkflowIDs.ProvisionInfra = execution.ID
	}
}

// ProvisionInfra provisions the infrastructure required for stack deployment.
func (w *Workflows) ProvisionInfra(ctx workflow.Context, assets *Assets) error {
	logger := workflow.GetLogger(ctx)
	for _, resource := range assets.Resources {
		logger.Info("Creating resource", "Name", resource.Name)
	}

	prWorkflowID := workflow.GetInfo(ctx).ParentWorkflowExecution.ID
	_ = workflow.SignalExternalWorkflow(ctx, prWorkflowID, "", WorkflowSignalInfraProvisioned.String(), assets).Get(ctx, nil)

	return nil
}

// onInfraProvisionedSignal will receive assets by ProvisionInfra, update deployment state and execute Deploy.
func onInfraProvisionedSignal(ctx workflow.Context, stackID string, mutex *Mutex, deployments DeploymentsData) shared.ChannelHandler {
	logger := workflow.GetLogger(ctx)
	w := &Workflows{}

	return func(channel workflow.ReceiveChannel, more bool) {
		assets := &Assets{}
		channel.Receive(ctx, assets)
		logger.Info("Infra provisioned", "changeset", assets.ChangesetID)

		deploymentData := deployments[assets.ChangesetID]
		deploymentData.State = InfraProvisioned

		var execution workflow.Execution

<<<<<<< HEAD
		opts := shared.Temporal.Queues[shared.CoreQueue].GetChildWorkflowOptions("Deployment", "stack", stackID, "changeset", assets.ChangesetID.String())
		ctx = workflow.WithChildOptions(ctx, opts)
		err := workflow.
			ExecuteChildWorkflow(ctx, w.Deploy, stackID, mutex, assets).
			GetChildWorkflowExecution().Get(ctx, &execution)
=======
		opts := shared.Temporal.Queues[shared.CoreQueue].
			GetChildWorkflowOptions("Deployment", "stack", stackID, "changeset", assets.ChangesetID.String())
		cctx := workflow.WithChildOptions(ctx, opts)
>>>>>>> de25c0d9

		err := workflow.
			ExecuteChildWorkflow(cctx, w.DeploymentWorkflow, stackID, mutex, assets).
			GetChildWorkflowExecution().Get(cctx, &execution)
		if err != nil {
			logger.Error("Error in Executing deployment workflow", "Error", err)
		}

		deploymentData.State = CreatingDeployment
		deploymentData.WorkflowIDs.ProvisionInfra = execution.ID
	}
}

// Deploy deploys the stack.
func (w *Workflows) Deploy(ctx workflow.Context, stackID string, mutex *Mutex, assets *Assets) error {
	logger := workflow.GetLogger(ctx)
	// Acquire lock
	logger.Info("Deployment initiated", "changeset", assets.ChangesetID)

	unlockFunc, err := mutex.Lock(ctx)
	if err != nil {
		logger.Error("Error in acquiring lock", "Error", err)
		return err
	}

	// simulate critical section
	_ = workflow.Sleep(ctx, 60*time.Second)

	// release lock
	_ = unlockFunc()

	prWorkflowID := workflow.GetInfo(ctx).ParentWorkflowExecution.ID
	workflow.SignalExternalWorkflow(ctx, prWorkflowID, "", WorkflowSignalDeploymentCompleted.String(), assets)

	return nil
}

<<<<<<< HEAD
// onDeploymentCompletedSignal will conclude the deployment
func onDeploymentCompletedSignal(ctx workflow.Context, stackID string, deployments DeploymentsData) shared.ChannelHandler {
=======
// onDeploymentCompletedSignal will conclude the deployment.
func onDeploymentCompletedSignal(ctx workflow.Context, stackID string, deploymentMap DeploymentDataMap) shared.ChannelHandler {
>>>>>>> de25c0d9
	logger := workflow.GetLogger(ctx)

	return func(channel workflow.ReceiveChannel, more bool) {
		assets := &Assets{}
		channel.Receive(ctx, assets)
		logger.Info("Deployment complete", "changeset", assets.ChangesetID)
<<<<<<< HEAD
		delete(deployments, assets.ChangesetID)

=======
		delete(deploymentMap, assets.ChangesetID)
>>>>>>> de25c0d9
		logger.Info("Deleted deployment data", "changeset", assets.ChangesetID)
	}
}<|MERGE_RESOLUTION|>--- conflicted
+++ resolved
@@ -66,12 +66,7 @@
 	// create and initialize mutex, initializing mutex will start a mutex workflow
 	logger.Info("Creating mutex workflow")
 
-<<<<<<< HEAD
 	mutex := NewMutex(resourceID, unLockTimeOutStackMutex)
-=======
-	mutex := NewMutex(currentWorkflowID, resourceID, unLockTimeOutStackMutex)
-
->>>>>>> de25c0d9
 	err := mutex.Init(ctx)
 	if err != nil {
 		logger.Error("Error in creating mutex for stack", "stack ID", stackID, "Error", err)
@@ -142,17 +137,12 @@
 
 		// execute GetAssets and wait until spawned
 		var execution workflow.Execution
-
-		cctx := workflow.WithChildOptions(ctx, opts)
-
+		cctx = workflow.WithChildOptions(cctx, opts)
 		err := workflow.
-<<<<<<< HEAD
-			ExecuteChildWorkflow(ctx, w.GetAssets, getAssetsPayload).
-=======
-			ExecuteChildWorkflow(cctx, w.GetAssetsWorkflow, getAssetsPayload).
->>>>>>> de25c0d9
+			ExecuteChildWorkflow(cctx, w.GetAssets, getAssetsPayload).
 			GetChildWorkflowExecution().
 			Get(cctx, &execution)
+
 		if err != nil {
 			logger.Error("TODO: Error in executing GetAssets", "Error", err)
 		}
@@ -165,17 +155,12 @@
 	}
 }
 
-<<<<<<< HEAD
 // GetAssets gets assests for stack including resources, workloads and blueprint.
 func (w *Workflows) GetAssets(ctx workflow.Context, payload *GetAssetsPayload) error {
-=======
-// GetAssetsWorkflow gets assests for stack including resources, workloads and blueprint.
-func (w *Workflows) GetAssetsWorkflow(ctx workflow.Context, payload *GetAssetsWorkflowPayload) error {
 	var (
 		future workflow.Future
 		err    error = nil
 	)
->>>>>>> de25c0d9
 
 	logger := workflow.GetLogger(ctx)
 	assets := new(Assets)
@@ -243,18 +228,10 @@
 	for i := 0; i < len(repos.Data); i++ {
 		rep := &repos.Data[i]
 		marker := &repoMarker[i]
-<<<<<<< HEAD
 		p := Core.Providers[rep.Provider] // get the specific provider
 		var commitID string
-		err := workflow.ExecuteActivity(providerAct, p.GetLatestCommitforRepo, rep.ProviderID, rep.DefaultBranch).Get(ctx, &commitID)
-		if err != nil {
-=======
-		p := Core.ProvidersMap[rep.Provider] // get the specific provider
-		commitID := ""
-
 		if err := workflow.ExecuteActivity(pctx, p.GetLatestCommitforRepo, rep.ProviderID, rep.DefaultBranch).
 			Get(ctx, &commitID); err != nil {
->>>>>>> de25c0d9
 			logger.Error("Error in getting latest commit ID", "repo", rep.Name, "provider", rep.Provider)
 			return fmt.Errorf("Error in getting latest commit ID repo:%s, provider:%s", rep.Name, rep.Provider.String())
 		}
@@ -289,15 +266,9 @@
 	logger.Debug("Assets retreived", "Assets", assets)
 
 	// signal parent workflow
-<<<<<<< HEAD
 	PRWorkflow := workflow.GetInfo(ctx).ParentWorkflowExecution.ID
-	workflow.
+	_ = workflow.
 		SignalExternalWorkflow(ctx, PRWorkflow, "", WorkflowSignalAssetsRetrieved.String(), assets).
-=======
-	PRWorkflowID := workflow.GetInfo(ctx).ParentWorkflowExecution.ID
-	_ = workflow.
-		SignalExternalWorkflow(ctx, PRWorkflowID, "", WorkflowSignalAssetsRetrieved.String(), assets).
->>>>>>> de25c0d9
 		Get(ctx, nil)
 
 	return nil
@@ -328,13 +299,8 @@
 		cctx := workflow.WithChildOptions(ctx, opts)
 
 		err := workflow.
-<<<<<<< HEAD
 			ExecuteChildWorkflow(ctx, w.ProvisionInfra, assets).
-			GetChildWorkflowExecution().Get(ctx, &execution)
-=======
-			ExecuteChildWorkflow(cctx, w.ProvisionInfraWorkflow, assets).
 			GetChildWorkflowExecution().Get(cctx, &execution)
->>>>>>> de25c0d9
 
 		if err != nil {
 			logger.Error("TODO: Error in executing ProvisionInfra", "Error", err)
@@ -375,20 +341,12 @@
 
 		var execution workflow.Execution
 
-<<<<<<< HEAD
-		opts := shared.Temporal.Queues[shared.CoreQueue].GetChildWorkflowOptions("Deployment", "stack", stackID, "changeset", assets.ChangesetID.String())
-		ctx = workflow.WithChildOptions(ctx, opts)
-		err := workflow.
-			ExecuteChildWorkflow(ctx, w.Deploy, stackID, mutex, assets).
-			GetChildWorkflowExecution().Get(ctx, &execution)
-=======
 		opts := shared.Temporal.Queues[shared.CoreQueue].
 			GetChildWorkflowOptions("Deployment", "stack", stackID, "changeset", assets.ChangesetID.String())
 		cctx := workflow.WithChildOptions(ctx, opts)
->>>>>>> de25c0d9
 
 		err := workflow.
-			ExecuteChildWorkflow(cctx, w.DeploymentWorkflow, stackID, mutex, assets).
+			ExecuteChildWorkflow(cctx, w.Deploy, stackID, mutex, assets).
 			GetChildWorkflowExecution().Get(cctx, &execution)
 		if err != nil {
 			logger.Error("Error in Executing deployment workflow", "Error", err)
@@ -423,25 +381,16 @@
 	return nil
 }
 
-<<<<<<< HEAD
-// onDeploymentCompletedSignal will conclude the deployment
+// onDeploymentCompletedSignal will conclude the deployment.
 func onDeploymentCompletedSignal(ctx workflow.Context, stackID string, deployments DeploymentsData) shared.ChannelHandler {
-=======
-// onDeploymentCompletedSignal will conclude the deployment.
-func onDeploymentCompletedSignal(ctx workflow.Context, stackID string, deploymentMap DeploymentDataMap) shared.ChannelHandler {
->>>>>>> de25c0d9
 	logger := workflow.GetLogger(ctx)
 
 	return func(channel workflow.ReceiveChannel, more bool) {
 		assets := &Assets{}
 		channel.Receive(ctx, assets)
 		logger.Info("Deployment complete", "changeset", assets.ChangesetID)
-<<<<<<< HEAD
 		delete(deployments, assets.ChangesetID)
 
-=======
-		delete(deploymentMap, assets.ChangesetID)
->>>>>>> de25c0d9
 		logger.Info("Deleted deployment data", "changeset", assets.ChangesetID)
 	}
 }